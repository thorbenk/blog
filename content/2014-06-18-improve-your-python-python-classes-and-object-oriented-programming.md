--- conflicted
+++ resolved
@@ -140,14 +140,8 @@
         """
 
         def __init__(self, name):
-<<<<<<< HEAD
-            """Return a Customer object whose name is *name* and starting
-            balance is 0."""
-=======
             """Return a Customer object whose name is *name*.""" 
->>>>>>> 636e5521
             self.name = name
-            self.balance = 0.0
 
         def set_balance(self, balance=0.0):
             """Set the customer's starting balance."""
