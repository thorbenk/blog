--- conflicted
+++ resolved
@@ -8,10 +8,7 @@
 useful is essential, and the goal of this article. In the process, we'll explore
 what the term *Object-Oriented Programming* means and how it ties together with
 Python classes.
-<<<<<<< HEAD
-=======
-
->>>>>>> c6d00652
+
 <!--more-->
 ## Everything Is An Object...
 
